--- conflicted
+++ resolved
@@ -187,11 +187,7 @@
         WriteFiles.to(makeSimpleSink()));
     checkFileContents(
         getBaseOutputFilename(),
-<<<<<<< HEAD
-        Collections.<String>emptyList(),
-=======
         Collections.emptyList(),
->>>>>>> 717c059f
         Optional.of(1),
         true /* expectRemovedTempDirectory */);
   }
@@ -389,14 +385,11 @@
 
   @Test
   @Category(NeedsRunner.class)
-<<<<<<< HEAD
-  public void testWindowedWritesNeedSharding() {
-=======
   public void testUnboundedWritesNeedSharding() {
->>>>>>> 717c059f
     thrown.expect(IllegalArgumentException.class);
     thrown.expectMessage(
-        "When using windowed writes, must specify number of output shards explicitly");
+        "When applying WriteFiles to an unbounded PCollection, "
+            + "must specify number of output shards explicitly");
 
     SimpleSink<Void> sink = makeSimpleSink();
     p.apply(Create.of("foo"))
@@ -672,17 +665,10 @@
     p.run();
 
     Optional<Integer> numShards =
-<<<<<<< HEAD
-        (write.getNumShards() != null && !write.isWindowedWrites())
-            ? Optional.of(write.getNumShards().get())
-            : Optional.<Integer>absent();
-    checkFileContents(baseName, inputs, numShards, !write.isWindowedWrites());
-=======
         (write.getNumShardsProvider() != null && !write.getWindowedWrites())
             ? Optional.of(write.getNumShardsProvider().get())
             : Optional.absent();
     checkFileContents(baseName, inputs, numShards, !write.getWindowedWrites());
->>>>>>> 717c059f
   }
 
   static void checkFileContents(
